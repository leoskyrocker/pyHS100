import socket
import logging
import json
<<<<<<< HEAD
from typing import Dict, Optional, Type

from pyHS100 import (TPLinkSmartHomeProtocol, TPLinkKLAP, SmartDevice, SmartPlug,
                     SmartBulb, SmartStrip)
from .auth import Auth
=======
from typing import Dict, Type, Optional

from pyHS100 import (
    TPLinkSmartHomeProtocol,
    SmartDevice,
    SmartPlug,
    SmartBulb,
    SmartStrip,
    SmartDeviceException,
)
>>>>>>> e03c192c

_LOGGER = logging.getLogger(__name__)


class Discover:
<<<<<<< HEAD
    DISCOVERY_QUERY = {"system": {"get_sysinfo": None}}

    @staticmethod
    def discover(protocol: TPLinkSmartHomeProtocol = None,
                 port: int = 9999,
                 timeout: int = 3,
                 authentication: Optional[Auth] = None) -> Dict[str, SmartDevice]:
=======
    """Discover TPLink Smart Home devices.

    The main entry point for this library is Discover.discover(),
    which returns a dictionary of the found devices. The key is the IP address
    of the device and the value contains ready-to-use, SmartDevice-derived
    device object.

    discover_single() can be used to initialize a single device given its
    IP address. If the type of the device and its IP address is already known,
    you can initialize the corresponding device class directly without this.

    The protocol uses UDP broadcast datagrams on port 9999 for discovery.


    """

    DISCOVERY_QUERY = {
        "system": {"get_sysinfo": None},
        "emeter": {"get_realtime": None},
        "smartlife.iot.dimmer": {"get_dimmer_parameters": None},
        "smartlife.iot.common.emeter": {"get_realtime": None},
        "smartlife.iot.smartbulb.lightingservice": {"get_light_state": None},
    }

    @staticmethod
    def discover(
        protocol: TPLinkSmartHomeProtocol = None,
        target: str = "255.255.255.255",
        port: int = 9999,
        timeout: int = 3,
        discovery_packets=3,
        return_raw=False,
    ) -> Dict[str, SmartDevice]:

>>>>>>> e03c192c
        """
        Sends discovery message to 255.255.255.255:9999 in order
        to detect available supported devices in the local network,
        and waits for given timeout for answers from devices.

        :param protocol: Protocol implementation to use
        :param target: The target broadcast address (e.g. 192.168.xxx.255).
        :param timeout: How long to wait for responses, defaults to 3
        :param port: port to send broadcast messages, defaults to 9999.
        :rtype: dict
        :return: Array of json objects {"ip", "port", "sys_info"}
        """
        if protocol is None:
            protocol = TPLinkSmartHomeProtocol()

        sock = socket.socket(socket.AF_INET, socket.SOCK_DGRAM)
        sock.setsockopt(socket.SOL_SOCKET, socket.SO_BROADCAST, 1)
        sock.setsockopt(socket.SOL_SOCKET, socket.SO_REUSEADDR, 1)
        sock.settimeout(timeout)

        req = json.dumps(Discover.DISCOVERY_QUERY)
        _LOGGER.debug("Sending discovery to %s:%s", target, port)

        new_req = bytes.fromhex("020000010000000000000000463cb5d3")
        anonymous = Auth()

        encrypted_req = protocol.encrypt(req)
<<<<<<< HEAD
        sock.sendto(encrypted_req[4:], (target, port))
        sock.sendto(new_req, (target, 20002))
=======
        for i in range(discovery_packets):
            sock.sendto(encrypted_req[4:], (target, port))

>>>>>>> e03c192c
        devices = {}
        _LOGGER.debug("Waiting %s seconds for responses...", timeout)

        try:
            while True:
                data, addr = sock.recvfrom(4096)
<<<<<<< HEAD
                recv_ip, recv_port = addr
                if recv_port == port:
                    info = json.loads(protocol.decrypt(data))
                    device_class = Discover._get_device_class(info)
                    if device_class is not None:
                        devices[recv_ip] = device_class(recv_ip)
                else:
                    info = json.loads(data[16:])
                    device_type = info["result"]["device_type"]
                    if device_type == "IOT.SMARTPLUGSWITCH":
                    	device_class = SmartPlug
                    else:
                    	_LOGGER.error(f"Unknown device type {device_type}")
                    	device_class = None

                    owner = info["result"]["owner"]
                    if owner is not None:
                    	owner_bin = bytes.fromhex(owner)

                    if owner is None or owner == "" or owner_bin == anonymous.owner:
                    	device_auth = anonymous
                    elif authentication is not None and owner_bin == authentication.owner:
                        device_auth = authentication
                    else:
                    	_LOGGER.error(f"Device {recv_ip} has unknown owner {owner}")
                    	device_auth = None

                    if device_class is not None and device_auth is not None:
                        devices[recv_ip] = device_class(recv_ip, protocol=TPLinkKLAP(recv_ip, device_auth))

=======
                ip, port = addr
                info = json.loads(protocol.decrypt(data))
                device_class = Discover._get_device_class(info)
                if return_raw:
                    devices[ip] = info
                elif device_class is not None:
                    devices[ip] = device_class(ip)
>>>>>>> e03c192c
        except socket.timeout:
            _LOGGER.debug("Got socket timeout, which is okay.")
        except Exception as ex:
            _LOGGER.error("Got exception %s", ex, exc_info=True)
        _LOGGER.debug("Found %s devices: %s", len(devices), devices)
        return devices

    @staticmethod
    def discover_single(
        host: str, protocol: TPLinkSmartHomeProtocol = None
    ) -> Optional[SmartDevice]:
        """Discover a single device by the given IP address.

        :param host: Hostname of device to query
        :param protocol: Protocol implementation to use
        :rtype: SmartDevice
        :return: Object for querying/controlling found device.
        """
        if protocol is None:
            protocol = TPLinkSmartHomeProtocol()

        info = protocol.query(host, Discover.DISCOVERY_QUERY)

        device_class = Discover._get_device_class(info)
        if device_class is not None:
            return device_class(host)

        return None

    @staticmethod
    def _get_device_class(info: dict) -> Optional[Type[SmartDevice]]:
        """Find SmartDevice subclass for device described by passed data."""
        if "system" in info and "get_sysinfo" in info["system"]:
            sysinfo = info["system"]["get_sysinfo"]
            if "type" in sysinfo:
                type_ = sysinfo["type"]
            elif "mic_type" in sysinfo:
                type_ = sysinfo["mic_type"]
            else:
                raise SmartDeviceException("Unable to find the device type field!")
        else:
            raise SmartDeviceException("No 'system' nor 'get_sysinfo' in response")

        if "smartplug" in type_.lower() and "children" in sysinfo:
            return SmartStrip
        elif "smartplug" in type_.lower():
            return SmartPlug
        elif "smartbulb" in type_.lower():
            return SmartBulb

        return None<|MERGE_RESOLUTION|>--- conflicted
+++ resolved
@@ -1,30 +1,16 @@
 import socket
 import logging
 import json
-<<<<<<< HEAD
 from typing import Dict, Optional, Type
 
 from pyHS100 import (TPLinkSmartHomeProtocol, TPLinkKLAP, SmartDevice, SmartPlug,
                      SmartBulb, SmartStrip)
 from .auth import Auth
-=======
-from typing import Dict, Type, Optional
-
-from pyHS100 import (
-    TPLinkSmartHomeProtocol,
-    SmartDevice,
-    SmartPlug,
-    SmartBulb,
-    SmartStrip,
-    SmartDeviceException,
-)
->>>>>>> e03c192c
 
 _LOGGER = logging.getLogger(__name__)
 
 
 class Discover:
-<<<<<<< HEAD
     DISCOVERY_QUERY = {"system": {"get_sysinfo": None}}
 
     @staticmethod
@@ -32,42 +18,6 @@
                  port: int = 9999,
                  timeout: int = 3,
                  authentication: Optional[Auth] = None) -> Dict[str, SmartDevice]:
-=======
-    """Discover TPLink Smart Home devices.
-
-    The main entry point for this library is Discover.discover(),
-    which returns a dictionary of the found devices. The key is the IP address
-    of the device and the value contains ready-to-use, SmartDevice-derived
-    device object.
-
-    discover_single() can be used to initialize a single device given its
-    IP address. If the type of the device and its IP address is already known,
-    you can initialize the corresponding device class directly without this.
-
-    The protocol uses UDP broadcast datagrams on port 9999 for discovery.
-
-
-    """
-
-    DISCOVERY_QUERY = {
-        "system": {"get_sysinfo": None},
-        "emeter": {"get_realtime": None},
-        "smartlife.iot.dimmer": {"get_dimmer_parameters": None},
-        "smartlife.iot.common.emeter": {"get_realtime": None},
-        "smartlife.iot.smartbulb.lightingservice": {"get_light_state": None},
-    }
-
-    @staticmethod
-    def discover(
-        protocol: TPLinkSmartHomeProtocol = None,
-        target: str = "255.255.255.255",
-        port: int = 9999,
-        timeout: int = 3,
-        discovery_packets=3,
-        return_raw=False,
-    ) -> Dict[str, SmartDevice]:
-
->>>>>>> e03c192c
         """
         Sends discovery message to 255.255.255.255:9999 in order
         to detect available supported devices in the local network,
@@ -95,21 +45,16 @@
         anonymous = Auth()
 
         encrypted_req = protocol.encrypt(req)
-<<<<<<< HEAD
+
         sock.sendto(encrypted_req[4:], (target, port))
         sock.sendto(new_req, (target, 20002))
-=======
-        for i in range(discovery_packets):
-            sock.sendto(encrypted_req[4:], (target, port))
 
->>>>>>> e03c192c
         devices = {}
         _LOGGER.debug("Waiting %s seconds for responses...", timeout)
 
         try:
             while True:
                 data, addr = sock.recvfrom(4096)
-<<<<<<< HEAD
                 recv_ip, recv_port = addr
                 if recv_port == port:
                     info = json.loads(protocol.decrypt(data))
@@ -140,15 +85,6 @@
                     if device_class is not None and device_auth is not None:
                         devices[recv_ip] = device_class(recv_ip, protocol=TPLinkKLAP(recv_ip, device_auth))
 
-=======
-                ip, port = addr
-                info = json.loads(protocol.decrypt(data))
-                device_class = Discover._get_device_class(info)
-                if return_raw:
-                    devices[ip] = info
-                elif device_class is not None:
-                    devices[ip] = device_class(ip)
->>>>>>> e03c192c
         except socket.timeout:
             _LOGGER.debug("Got socket timeout, which is okay.")
         except Exception as ex:
